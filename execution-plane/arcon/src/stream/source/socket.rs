// Copyright (c) 2020, KTH Royal Institute of Technology.
// SPDX-License-Identifier: AGPL-3.0-only

use crate::{
    prelude::state,
    stream::{operator::Operator, source::SourceContext},
    timer::TimerBackend,
    util::io::*,
};
use kompact::prelude::*;
use std::{
    net::SocketAddr,
    str::{from_utf8, FromStr},
    time::Duration,
};

pub enum SocketKind {
    Tcp,
    Udp,
}

#[derive(ComponentDefinition)]
pub struct SocketSource<OP, B, T>
where
    OP: Operator<B> + 'static,
    OP::IN: FromStr,
    B: state::Backend,
    T: TimerBackend<OP::TimerState>,
{
    ctx: ComponentContext<Self>,
    source_ctx: SourceContext<OP, B, T>,
    sock_addr: SocketAddr,
    sock_kind: SocketKind,
}

impl<OP, B, T> SocketSource<OP, B, T>
where
    OP: Operator<B> + 'static,
    OP::IN: FromStr,
    B: state::Backend,
    T: TimerBackend<OP::TimerState>,
{
    pub fn new(
        sock_addr: SocketAddr,
        sock_kind: SocketKind,
        source_ctx: SourceContext<OP, B>,
    ) -> Self {
        assert!(source_ctx.watermark_interval > 0);
        SocketSource {
            ctx: ComponentContext::new(),
            source_ctx,
            sock_addr,
            sock_kind,
        }
    }
}

impl<OP, B, T> Provide<ControlPort> for SocketSource<OP, B, T>
where
    OP: Operator<B> + 'static,
    OP::IN: FromStr,
    B: state::Backend,
    T: TimerBackend<OP::TimerState>,
{
    fn handle(&mut self, event: ControlEvent) {
        if let ControlEvent::Start = event {
            let system = self.ctx.system();

            // Schedule periodic watermark generation
            self.schedule_periodic(
                Duration::from_secs(0),
                Duration::from_secs(self.source_ctx.watermark_interval),
                move |self_c, _| {
                    self_c.source_ctx.generate_watermark();
                },
            );

            match self.sock_kind {
                SocketKind::Tcp => {
                    let comp = system.create(move || IO::tcp(self.sock_addr, self.actor_ref()));
                    system.start(&comp);
                }
                SocketKind::Udp => {
                    let comp = system.create(move || IO::udp(self.sock_addr, self.actor_ref()));
                    system.start(&comp);
                }
            }
        }
    }
}

impl<OP, B, T> Actor for SocketSource<OP, B, T>
where
    OP: Operator<B> + 'static,
    OP::IN: FromStr,
    B: state::Backend,
    T: TimerBackend<OP::TimerState>,
{
    type Message = IOMessage;

    fn receive_local(&mut self, msg: Self::Message) {
        match msg {
            IOMessage::Bytes(bytes) => {
                debug!(self.ctx.log(), "{:?}", bytes);
                if let Ok(byte_string) = from_utf8(&bytes) {
                    if let Ok(in_data) = byte_string.trim().parse::<OP::IN>() {
                        let elem = self.source_ctx.extract_element(in_data);
                        self.source_ctx.process(elem);
                    } else {
                        error!(self.ctx.log(), "Unable to parse string {}", byte_string);
                    }
                }
            }
            IOMessage::SockClosed => info!(self.ctx.log(), "Sock connection closed"),
            IOMessage::SockErr => error!(self.ctx.log(), "Sock IO Error"),
        }
    }

    fn receive_network(&mut self, _msg: NetMessage) {
        error!(self.ctx.log(), "Got unexpected message");
    }
}

#[cfg(test)]
mod tests {
    use super::*;
    use crate::{
        pipeline::ArconPipeline,
<<<<<<< HEAD
        prelude::{Channel, ChannelStrategy, DebugNode, Forward, Map, SerId, VersionId},
        state::{Backend, InMemory},
=======
        prelude::{Channel, ChannelStrategy, DebugNode, Forward, Map},
        state_backend::{in_memory::InMemory, StateBackend},
>>>>>>> c707f08a
        timer,
    };
    use std::{thread, time};
    use tokio::{net::TcpStream, prelude::*, runtime::Runtime};

    // Shared methods for test cases
    fn wait(time: u64) -> () {
        thread::sleep(time::Duration::from_secs(time));
    }

    // Test cases
    #[test]
    fn socket_u32_test() {
        // Setup conf
        let addr = "127.0.0.1:4000".parse().unwrap();

        // Setup
        let mut pipeline = ArconPipeline::new();
        let pool_info = pipeline.get_pool_info();
        let system = pipeline.system();

        let (sink, _) = system.create_and_register(move || DebugNode::<u32>::new());
        let sink_ref = sink.actor_ref().hold().expect("Failed to fetch strong ref");

        let channel = Channel::Local(sink_ref);
        let channel_strategy = ChannelStrategy::Forward(Forward::new(channel, 1.into(), pool_info));

        // just pass it on
        fn map_fn(x: u32) -> u32 {
            x
        }

        // Set up SourceContext
        let watermark_interval = 1; // in seconds currently for SocketSource

        let source_context = SourceContext::new(
            watermark_interval,
            None, // no timestamp extractor
            channel_strategy,
            Map::<u32, u32>::new(&map_fn),
            InMemory::create("test".as_ref()).unwrap(),
            timer::none(),
        );

        let socket_source = SocketSource::new(addr, SocketKind::Tcp, source_context);
        let (source, _) = system.create_and_register(move || socket_source);

        system.start(&sink);
        system.start(&source);
        wait(1);

        // The actual test:
        let client = async {
            let mut stream = TcpStream::connect(&addr).await.expect("couldn't connect");
            stream.write_all(b"77").await.expect("write failed");
        };

        Runtime::new().unwrap().block_on(client);

        wait(1);
        let sink_inspect = sink.definition().lock().unwrap();
        assert_eq!(sink_inspect.data.len(), (1 as usize));
        let r0 = &sink_inspect.data[0];
        assert_eq!(r0.data, 77);
    }

    #[test]
    fn timestamp_extraction_test() {
        // Our example data struct for this test case.
        // add arcon_decoder to decode from String
        #[arcon_decoder(,)]
        #[cfg_attr(feature = "arcon_serde", derive(serde::Serialize, serde::Deserialize))]
        #[derive(Arcon, prost::Message, Clone, abomonation_derive::Abomonation)]
        #[arcon(unsafe_ser_id = 500, reliable_ser_id = 501, version = 1)]
        pub struct ExtractorStruct {
            #[prost(uint32, tag = "1")]
            data: u32,
            #[prost(uint64, tag = "2")]
            timestamp: u64,
        }

        // Setup conf
        let addr = "127.0.0.1:4001".parse().unwrap();

        // Setup
        let mut pipeline = ArconPipeline::new();
        let pool_info = pipeline.get_pool_info();
        let system = pipeline.system();

        let (sink, _) = system.create_and_register(DebugNode::<ExtractorStruct>::new);
        let sink_ref = sink.actor_ref().hold().expect("Failed to fetch strong ref");
        let channel_strategy =
            ChannelStrategy::Forward(Forward::new(Channel::Local(sink_ref), 1.into(), pool_info));

        // just pass it on
        fn map_fn(x: ExtractorStruct) -> ExtractorStruct {
            x
        }

        // Set up SourceContext
        let watermark_interval = 1; // in seconds currently for SocketSource

        fn timestamp_extractor(x: &ExtractorStruct) -> u64 {
            x.timestamp
        }

        let source_context = SourceContext::new(
            watermark_interval,
            Some(&timestamp_extractor),
            channel_strategy,
            Map::<ExtractorStruct, ExtractorStruct>::new(&map_fn),
            InMemory::create("test".as_ref()).unwrap(),
            timer::none(),
        );

        let socket_source = SocketSource::new(addr, SocketKind::Tcp, source_context);
        let (source, _) = system.create_and_register(move || socket_source);

        system.start(&sink);
        system.start(&source);
        wait(1);

        // The actual test:
        let client = async {
            let mut stream = TcpStream::connect(&addr).await.expect("couldn't connect");
            stream.write_all(b"2, 1").await.expect("write failed");
        };

        Runtime::new().unwrap().block_on(client);

        wait(1);
        let sink_inspect = sink.definition().lock().unwrap();
        assert_eq!(sink_inspect.data.len(), (1 as usize));
        assert_eq!(sink_inspect.watermarks.last().unwrap().timestamp, 1);
    }
}<|MERGE_RESOLUTION|>--- conflicted
+++ resolved
@@ -2,7 +2,7 @@
 // SPDX-License-Identifier: AGPL-3.0-only
 
 use crate::{
-    prelude::state,
+    state,
     stream::{operator::Operator, source::SourceContext},
     timer::TimerBackend,
     util::io::*,
@@ -126,13 +126,8 @@
     use super::*;
     use crate::{
         pipeline::ArconPipeline,
-<<<<<<< HEAD
-        prelude::{Channel, ChannelStrategy, DebugNode, Forward, Map, SerId, VersionId},
+        prelude::{Channel, ChannelStrategy, DebugNode, Forward, Map},
         state::{Backend, InMemory},
-=======
-        prelude::{Channel, ChannelStrategy, DebugNode, Forward, Map},
-        state_backend::{in_memory::InMemory, StateBackend},
->>>>>>> c707f08a
         timer,
     };
     use std::{thread, time};
